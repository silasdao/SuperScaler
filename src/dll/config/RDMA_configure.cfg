--- conflicted
+++ resolved
@@ -1,36 +1,8 @@
-<<<<<<< HEAD
 [plan]
 
 tensor_name=allreduce.classifier.6.bias
 tensor_size=16777216
 ip=10.0.0.23,10.0.0.24
-port=8001,8001
-
-(write)
-
-send_target = 1,0
-send_address = 0,8388608
-send_length = 8388608,8388608
-receive_target = 1,0
-receive_address = 8388608,0
-receive_length = 8388608,8388608
-average = true
-
-(write)
-
-send_target = 1,0
-send_address = 8388608,0
-send_length = 8388608,8388608
-receive_target = 1,0
-receive_address = 0,8388608
-receive_length = 8388608,8388608
-average = false
-=======
-[plan]
-
-tensor_name=allreduce.classifier.6.bias
-tensor_size=16777216
-ip=10.0.0.21,10.0.0.25
 port=8001,8001
 
 (write)
@@ -52,5 +24,3 @@
 receive_address = 0,8388608
 receive_length = 8388608,8388608
 reduce_type = 1,1,1,1
-
->>>>>>> 2d4ad6c5
