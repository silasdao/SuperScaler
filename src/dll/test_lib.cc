--- conflicted
+++ resolved
@@ -1,467 +1,400 @@
-#include <stdio.h>
-#include <iostream>
-#include <chrono>
-#include "super_scaler.h"
-#include "rdma/rdma.h"
-#include "config_parse/parse.h"
-
-const int test_times = 1;
-const size_t maxerrcount = 10;
-
-<<<<<<< HEAD
-=======
-RdmaCommPrimitive * rdmaCommPrimitive_ = new RdmaCommPrimitive();
-
->>>>>>> 2e571092
-void gradients_init(float* &gradients, const size_t &size){
-    for (int i = 0; i < size; i++){
-        gradients[i] = i;
-    }
-}
-
-void callBackFunction()
-{
-    std::cout << "Call Back Success!" << std::endl;
-}
-
-void test_nccl_host(int myRank, int nRanks, int localRank, size_t size)
-{
-    float *gradients = new float[size];
-    gradients_init(gradients,size);
-
-    //each process use 1 GPU
-    int nDev = 1;
-
-    //initializing GPU memery based on localRank
-    float **sendbuff = (float **)malloc(nDev * sizeof(float *));
-    float **recvbuff = (float **)malloc(nDev * sizeof(float *));
-    cudaStream_t *s = (cudaStream_t *)malloc(sizeof(cudaStream_t) * nDev);
-
-    for (int i = 0; i < nDev; ++i)
-    {
-        CUDACHECK(cudaSetDevice(localRank * nDev + i));
-        CUDACHECK(cudaMalloc(sendbuff + i, size * sizeof(float)));
-        CUDACHECK(cudaMalloc(recvbuff + i, size * sizeof(float)));
-        CUDACHECK(cudaMemset(sendbuff[i], 1, size * sizeof(float)));
-        CUDACHECK(cudaMemset(recvbuff[i], 0, size * sizeof(float)));
-
-        CUDACHECK(cudaStreamCreate(s + i));
-    }
-
-    //generating NCCL unique ID at one process and broadcasting it to all
-    ncclUniqueId id;
-    if (myRank == 0)
-    {
-        ncclGetUniqueId(&id);
-    }
-    MPICHECK(MPI_Bcast((void *)&id, sizeof(id), MPI_BYTE, 0, MPI_COMM_WORLD));
-
-    //initializing NCCL, group API is required around ncclCommInitRank as it is called across multiple GPUs in each thread/process
-    ncclComm_t comms[nDev];
-    NCCLCHECK(ncclGroupStart());
-    for (int i = 0; i < nDev; i++)
-    {
-        CUDACHECK(cudaSetDevice(localRank * nDev + i));
-        NCCLCHECK(ncclCommInitRank(comms + i, nRanks * nDev, id, myRank * nDev + i));
-    }
-    NCCLCHECK(ncclGroupEnd());
-
-    MPICHECK(MPI_Barrier(MPI_COMM_WORLD));
-
-    auto start_time = std::chrono::system_clock::now();
-    for(int i = 0; i < test_times; i++)
-        nccl_super_scaler_all_reduce_host(gradients, size, myRank, nRanks, localRank,
-                                     sendbuff, recvbuff, comms, s);
-    std::chrono::duration<double> elapsed_seconds = (std::chrono::system_clock::now() - start_time) / test_times;
-	std::cout << "test_host_nccl, gradient size: " << std::to_string(size) << ", elapsed time: " << elapsed_seconds.count() << "s, Throughput: " << std::to_string(size*4 / elapsed_seconds.count() / 1024 / 1024 / 1024) << "GB/s\n";
-	 
-
-    //freeing device memory
-    for (int i = 0; i < nDev; i++)
-    {
-        CUDACHECK(cudaFree(sendbuff[i]));
-        CUDACHECK(cudaFree(recvbuff[i]));
-    }
-
-    //finalizing NCCL
-    for (int i = 0; i < nDev; i++)
-    {
-        ncclCommDestroy(comms[i]);
-    }
-
-
-    std::cout << "After all reduce" << std::endl;
-    for (int i = 0; i < size; i++)
-    {
-	    float target_value = i;
-        if (std::fabs(gradients[i] - target_value) > 0.0001)
-        {
-            std::cout <<  "test_host fail " <<gradients[i] << " != " << target_value << "\n" ;
-            break;
-        }
-    }
-
-    delete [] gradients;
-}
-
-void test_nccl_device(int myRank, int nRanks, int localRank, size_t size)
-{
-    float *gradients = new float[size];
-<<<<<<< HEAD
-    gradients_init(gradients, size);
-
-    //initializing GPU memery based on localRank
-=======
-    for (int i = 0; i < size; i++)
-    {
-        gradients[i] = i ;
-    }
-/*
-    std::cout << "Before all reduce" << std::endl;
-    for (int i = 0; i < size; i++)
-    {
-        std::cout << gradients[i] << " ";
-    }
-    std::cout << std::endl;
-*/
-    //initializing GPU memery based on localRan
->>>>>>> 2e571092
-    float **sendbuff = (float **)malloc(1 * sizeof(float *));
-
-    CUDACHECK(cudaSetDevice(localRank * 1 + 0));
-    CUDACHECK(cudaMalloc(sendbuff, size * sizeof(float)));
-    CUDACHECK(cudaMemset(sendbuff[0], 1, size * sizeof(float)));
-    CUDACHECK(cudaMemcpy(sendbuff[0], gradients, size * sizeof(float), cudaMemcpyHostToDevice));
-    //each process use 1 GPU
-    int nDev = 1;
-
-    //initializing GPU memery based on localRank
-    cudaStream_t *s = (cudaStream_t *)malloc(sizeof(cudaStream_t) * nDev);
-
-    for (int i = 0; i < nDev; ++i)
-    {
-        CUDACHECK(cudaSetDevice(localRank * nDev + i));
-        CUDACHECK(cudaStreamCreate(s + i));
-    }
-
-    //generating NCCL unique ID at one process and broadcasting it to all
-    ncclUniqueId id;
-    if (myRank == 0)
-    {
-        ncclGetUniqueId(&id);
-    }
-    MPICHECK(MPI_Bcast((void *)&id, sizeof(id), MPI_BYTE, 0, MPI_COMM_WORLD));
-
-    //initializing NCCL, group API is required around ncclCommInitRank as it is called across multiple GPUs in each thread/process
-    ncclComm_t comms[nDev];
-    NCCLCHECK(ncclGroupStart());
-    for (int i = 0; i < nDev; i++)
-    {
-        CUDACHECK(cudaSetDevice(localRank * nDev + i));
-        NCCLCHECK(ncclCommInitRank(comms + i, nRanks * nDev, id, myRank * nDev + i));
-    }
-    NCCLCHECK(ncclGroupEnd());
-
-    MPICHECK(MPI_Barrier(MPI_COMM_WORLD));
-    auto start_time = std::chrono::system_clock::now();
-    for(int i = 0; i < test_times; i++)
-        nccl_super_scaler_all_reduce_device(sendbuff[0], size, myRank, nRanks, localRank, comms, s);
-    std::chrono::duration<double> elapsed_seconds = (std::chrono::system_clock::now() - start_time) / test_times;
-	std::cout << "test_device_nccl, gradient size: " << std::to_string(size) << ", elapsed time: " << elapsed_seconds.count() << "s, Throughput: " << std::to_string(size*4 / elapsed_seconds.count() / 1024 / 1024 / 1024) << "GB/s\n";
-	
-    //get gradients after allreduce
-    for (int i = 0; i < size; i++)
-    {
-        gradients[i] = 0;
-    }
-    CUDACHECK(cudaMemcpy(gradients, sendbuff[0], sizeof(float) * size, cudaMemcpyDeviceToHost));
-
-    
-    //finalizing NCCL
-    for (int i = 0; i < nDev; i++)
-    {
-        ncclCommDestroy(comms[i]);
-    }
-
-    //freeing device memory
-    CUDACHECK(cudaFree(sendbuff[0]));
-
-    std::cout << "After all reduce" << std::endl;
-    for (int i = 0; i < size; i++)
-    {
-	    float target_value = i;
-        if (std::fabs(gradients[i] - target_value) > 0.0001)
-        {
-            std::cout <<  "test_host fail " <<gradients[i] << " != " << target_value << "\n" ;
-            break;
-        }
-    }
-
-	delete [] gradients;
-}
-
-void test_rdma_host(int myRank, int nRanks, int localRank, size_t size)
-{
-    float *gradients = new float[size];
-    gradients_init(gradients,size);
-<<<<<<< HEAD
-
-    RdmaCommPrimitive * rdmaCommPrimitive_ = new RdmaCommPrimitive();
-    
-    rdmaCommPrimitive_->set_cfg_RDMA_host(global_cfg, myRank, nRanks, localRank, gradients, size);
-=======
-    rdmaCommPrimitive_->RDMA_Register_CPU_MemRegion(gradients, size);
->>>>>>> 2e571092
-
-    MPICHECK(MPI_Barrier(MPI_COMM_WORLD));
-    auto start_time = std::chrono::system_clock::now();
-    for (int i = 0; i < test_times; i++)
-    {
-        auto plan = rdmaCommPrimitive_->get_rdma_cfg().cfg_table["allreduce.classifier.6.bias"];
-
-        for(auto op_:plan.operation)
-        {										  
-            rdmaCommPrimitive_->execute(gradients, size, myRank, nRanks, localRank, op_);
-        }
-        for (int k = 0; k < size; k++){
-            gradients[k] /= nRanks;
-        }
-    }
-    //    RDMA_scaler_all_reduce_host(gradients, size, myRank, nRanks, localRank);
-    std::chrono::duration<double> elapsed_seconds = (std::chrono::system_clock::now() - start_time) / test_times;
-    std::cout << "test_rdma_host, gradient size: " << std::to_string(size) << ", elapsed time: " << elapsed_seconds.count() << "s, Throughput: " << std::to_string(size * 4 / elapsed_seconds.count() / 1024 / 1024 / 1024) << "GB/s\n";
-    std::cout << "After all reduce" << std::endl;
-																   
-    size_t errcount = 0;
-    for (int i = 0; i < size; i++)
-    {
-        float target_value = i;
-        if (std::fabs(gradients[i] - target_value) > 0.0001)
-        {
-            std::cout << "###  test_rdma_host fail " << gradients[i] << " != " << target_value << "\n";
-            if (++errcount > maxerrcount)
-                break;
-        }
-    }
-
-    delete [] gradients;
-    //cudaFreeHost(gradients); //TODO fixme
-}
-
-void test_rdma_device(int myRank, int nRanks, int localRank, size_t size) //test_rdma by interface
-{
-    float *gradients = new float[size];
-    gradients_init(gradients,size);
-
-<<<<<<< HEAD
-
-    float *sendbuff = nullptr;
-=======
-    float *sendbuff = nullptr; 
->>>>>>> 2e571092
-
-    CUDACHECK(cudaSetDevice(localRank * 1 + 0)); //TODO
-    CUDACHECK(cudaMalloc(&sendbuff, size * sizeof(float)));
-    CUDACHECK(cudaMemset(sendbuff, 0, size * sizeof(float)));
-    CUDACHECK(cudaMemcpy(sendbuff, gradients, size * sizeof(float), cudaMemcpyHostToDevice));
-
-    rdmaCommPrimitive_->RDMA_Register_GPU_MemRegion(sendbuff, size);    
-    
-    MPICHECK(MPI_Barrier(MPI_COMM_WORLD));
-    auto start_time = std::chrono::system_clock::now();
-    for (int i = 0; i < test_times; i++)
-    {
-        auto plan = rdmaCommPrimitive_->get_rdma_cfg().cfg_table["allreduce.classifier.6.bias"];
-
-        for(auto op_:plan.operation)
-        {
-            if(op_.operation_type == "write")
-            {
-                rdmaCommPrimitive_->run_write_device(sendbuff, size, myRank, nRanks, localRank, op_);
-            }
-        }
-        gradients_Average(sendbuff, size, nRanks);
-        cudaDeviceSynchronize();
-    }
-    //    RDMA_scaler_all_reduce_device(sendbuff, size, myRank, nRanks, localRank);
-    std::chrono::duration<double> elapsed_seconds = (std::chrono::system_clock::now() - start_time) / test_times;
-    std::cout << "test_rdma_device, gradient size: " << std::to_string(size) << ", elapsed time: " << elapsed_seconds.count() << "s, Throughput: " << std::to_string(size * 4 / elapsed_seconds.count() / 1024 / 1024 / 1024) << "GB/s\n";
-
-    CUDACHECK(cudaMemcpy(gradients, sendbuff, size * sizeof(float), cudaMemcpyDeviceToHost));
-    std::cout << "After all reduce" << std::endl;
-    size_t errcount = 0;
-    for (int i = 0; i < size; i++)
-    {
-        float target_value = i;
-        if (std::fabs(gradients[i] - target_value) > 0.0001)
-        {
-            std::cout << "### test_rdma_device fail " << gradients[i] << " != " << target_value << "\n";
-            if (++errcount > maxerrcount)
-                break;
-        }
-    }
-
-    CUDACHECK(cudaFree(sendbuff));
-    delete [] gradients;
-    //cudaFreeHost(gradients); //TODO fixme
-}
-
-
-void test_mpi_host(int myRank, int nRanks, int localRank, size_t size)
-{
-    float *gradients = new float[size];
-    gradients_init(gradients,size);
-
-/*
-    std::cout << "Before all reduce" << std::endl;
-    for (int i = 0; i < size; i++)
-    {
-        std::cout << gradients[i] << " ";
-    }
-    std::cout << std::endl;
-*/
-	
-    MPICHECK(MPI_Barrier(MPI_COMM_WORLD));
-    auto start_time = std::chrono::system_clock::now();
-    for(int i = 0; i < 10; i++)
-    {
-        MPI_scaler_all_reduce_host(gradients, size, myRank, nRanks, localRank);
-    }
-    std::chrono::duration<double> elapsed_seconds = (std::chrono::system_clock::now() - start_time) / 10;
-	std::cout << "test_mpi_host, gradient size: " << std::to_string(size) << ", elapsed time: " << elapsed_seconds.count() << "s, Throughput: " << std::to_string(size*4 / elapsed_seconds.count() / 1024 / 1024 / 1024) << "GB/s\n";
-	
-    std::cout << "After all reduce" << std::endl;
-    for (int i = 0; i < size; i++)
-    {
-	    float target_value = i;
-        if (std::fabs(gradients[i] - target_value) > 0.0001)
-        {
-            std::cout <<  "test_host fail " <<gradients[i] << "!= " << target_value << "\n" ;
-            break;
-        }
-    }
-    
-    delete [] gradients;				
-}
-
-void test_mpi_USR_host(int myRank, int nRanks, int localRank, size_t size)
-{
-    float *gradients = new float[size];
-    gradients_init(gradients,size);
-<<<<<<< HEAD
-
-    auto plan = global_cfg.cfg_table["allreduce.classifier.6.bias"];
-    MPICHECK(MPI_Barrier(MPI_COMM_WORLD));
-    auto start_time = std::chrono::system_clock::now();
-    //for(int i = 0; i < test_times; i++)
-    std::cout << "start communication" << std::endl;
-
-    MPI_usr_scaler_all_reduce_host(gradients, size, myRank, nRanks, localRank, plan);
-    
-    std::cout << "finish communication" << std::endl;
-    
-    std::chrono::duration<double> elapsed_seconds = (std::chrono::system_clock::now() - start_time) / test_times;
-	std::cout << "test_mpi_host, gradient size: " << std::to_string(size) << ", elapsed time: " << elapsed_seconds.count() << "s, Throughput: " << std::to_string(size*4 / elapsed_seconds.count() / 1024 / 1024 / 1024) << "GB/s\n";
-=======
-	
-    auto plan = global_cfg.cfg_table["allreduce.classifier.6.bias"];
-																	
-    MPICHECK(MPI_Barrier(MPI_COMM_WORLD));
-    auto start_time = std::chrono::system_clock::now();
-    for(int i = 0; i < 10; i++)
-        MPI_usr_scaler_all_reduce_host(gradients, size, myRank, nRanks, localRank, plan);
-    std::chrono::duration<double> elapsed_seconds = (std::chrono::system_clock::now() - start_time) / 10;
-	std::cout << "test_mpi_host, gradient size: " << std::to_string(size) << ", elapsed time: " << elapsed_seconds.count() << "s, Throughput: " << std::to_string(size*4 / elapsed_seconds.count() / 1024 / 1024 / 1024) << "GB/s\n";																																																					  
->>>>>>> 2e571092
-    std::cout << "After all reduce" << std::endl;
-    for (int i = 0; i < size; i++)
-    {
-	    float target_value = i;
-        if (std::fabs(gradients[i] - target_value) > 0.0001)
-        {
-            std::cout <<  "test_host fail " << gradients[i] << " !=  " << target_value << "\n" ;
-            break;
-        }
-    }
-
-    delete [] gradients;
-}
-
-inline void print_cpu_array(float* array, std::string name = "", size_t size = 10){
-    std::cout << "print_cpu_array (" << name << "): ";
-    for (size_t i = 0; i < size; i++)
-        std::cout << ", " << array[i];
-    std::cout << std::endl;
-}
-
-inline void print_gpu_array(float* array, std::string name = "", size_t size = 10){
-    float *tmp = (float *)malloc(sizeof(float) * size);
-    CUDACHECK(cudaMemcpy(tmp, array, sizeof(float) * size, cudaMemcpyDeviceToHost));
-    std::cout << "print_gpu_array (" << name << "): ";
-    for (size_t i = 0; i < size; i++)
-        std::cout << ", " << tmp[i];
-    std::cout << std::endl;
-    free(tmp);
-}
-
-int main()
-{
-    int myRank = 0, nRanks = 0, localRank = 0;
-    initialization(myRank, nRanks, localRank);
-
-    // std::cout << "=======================================================================" << std::endl;
-    // std::cout << "test_host mpi at " << myRank << std::endl;
-    // test_mpi_host(myRank, nRanks, localRank, 64*1024*1024);
-<<<<<<< HEAD
-
-    // std::cout << "=======================================================================" << std::endl;
-    // std::cout << "test_host USR" << std::endl;
-    // test_mpi_USR_host(myRank, nRanks, localRank, 16*1024*1024);
-=======
-/*
-    std::cout << "=======================================================================" << std::endl;
-    std::cout << "test_host USR" << std::endl;
-    test_mpi_USR_host(myRank, nRanks, localRank, 16*1024*1024);
->>>>>>> 2e571092
-
-    // std::cout << "=======================================================================" << std::endl;
-    // std::cout << "test_host nccl" << std::endl;
-    // test_nccl_host(myRank, nRanks, localRank, 16*1024*1024);
-
-<<<<<<< HEAD
-    // std::cout << "=======================================================================" << std::endl;
-    // std::cout << "test_device nccl" << std::endl;
-    // test_nccl_device(myRank, nRanks, localRank, 16*1024*1024);
-																  
-    // set_cfg_RDMA(global_cfg, myRank, nRanks, localRank, 16*1024*1024);
-=======
-    std::cout << "=======================================================================" << std::endl;
-    std::cout << "test_device nccl" << std::endl;
-    test_nccl_device(myRank, nRanks, localRank, 16*1024*1024);
-*/															
-    rdmaCommPrimitive_->set_cfg_RDMA(global_cfg, myRank, nRanks, localRank, 16*1024*1024);
->>>>>>> 2e571092
-
-     std::cout << "=======================================================================" << std::endl;
-     std::cout << "test_rdma at " << myRank << std::endl;
-     test_rdma_host(myRank, nRanks, localRank, 16*1024*1024);
-
-<<<<<<< HEAD
-    // std::cout << "=======================================================================" << std::endl;
-    // std::cout << "test_rdma at " << myRank << std::endl;
-    // test_rdma_device(myRank, nRanks, localRank, 16*1024*1024);
-
-    // finallize_RDMA(myRank, nRanks, localRank);
-
-=======
-    std::cout << "=======================================================================" << std::endl;
-    std::cout << "test_rdma at " << myRank << std::endl;
-    test_rdma_device(myRank, nRanks, localRank, 16*1024*1024);
-/*
-    finallize_RDMA(myRank, nRanks, localRank);
-*/
->>>>>>> 2e571092
-    finalization();
-
-    return 0;
-}
+#include <stdio.h>
+#include <iostream>
+#include <chrono>
+#include "super_scaler.h"
+#include "rdma/rdma.h"
+#include "config_parse/parse.h"
+
+const int test_times = 1;
+const size_t maxerrcount = 10;
+
+RdmaCommPrimitive * rdmaCommPrimitive_ = new RdmaCommPrimitive();
+
+void gradients_init(float* &gradients, const size_t &size){
+    for (int i = 0; i < size; i++){
+        gradients[i] = i;
+    }
+}
+
+void callBackFunction()
+{
+    std::cout << "Call Back Success!" << std::endl;
+}
+
+void test_nccl_host(int myRank, int nRanks, int localRank, size_t size)
+{
+    float *gradients = new float[size];
+    gradients_init(gradients,size);
+
+    //each process use 1 GPU
+    int nDev = 1;
+
+    //initializing GPU memery based on localRank
+    float **sendbuff = (float **)malloc(nDev * sizeof(float *));
+    float **recvbuff = (float **)malloc(nDev * sizeof(float *));
+    cudaStream_t *s = (cudaStream_t *)malloc(sizeof(cudaStream_t) * nDev);
+
+    for (int i = 0; i < nDev; ++i)
+    {
+        CUDACHECK(cudaSetDevice(localRank * nDev + i));
+        CUDACHECK(cudaMalloc(sendbuff + i, size * sizeof(float)));
+        CUDACHECK(cudaMalloc(recvbuff + i, size * sizeof(float)));
+        CUDACHECK(cudaMemset(sendbuff[i], 1, size * sizeof(float)));
+        CUDACHECK(cudaMemset(recvbuff[i], 0, size * sizeof(float)));
+
+        CUDACHECK(cudaStreamCreate(s + i));
+    }
+
+    //generating NCCL unique ID at one process and broadcasting it to all
+    ncclUniqueId id;
+    if (myRank == 0)
+    {
+        ncclGetUniqueId(&id);
+    }
+    MPICHECK(MPI_Bcast((void *)&id, sizeof(id), MPI_BYTE, 0, MPI_COMM_WORLD));
+
+    //initializing NCCL, group API is required around ncclCommInitRank as it is called across multiple GPUs in each thread/process
+    ncclComm_t comms[nDev];
+    NCCLCHECK(ncclGroupStart());
+    for (int i = 0; i < nDev; i++)
+    {
+        CUDACHECK(cudaSetDevice(localRank * nDev + i));
+        NCCLCHECK(ncclCommInitRank(comms + i, nRanks * nDev, id, myRank * nDev + i));
+    }
+    NCCLCHECK(ncclGroupEnd());
+
+    MPICHECK(MPI_Barrier(MPI_COMM_WORLD));
+
+    auto start_time = std::chrono::system_clock::now();
+    for(int i = 0; i < test_times; i++)
+        nccl_super_scaler_all_reduce_host(gradients, size, myRank, nRanks, localRank,
+                                     sendbuff, recvbuff, comms, s);
+    std::chrono::duration<double> elapsed_seconds = (std::chrono::system_clock::now() - start_time) / test_times;
+	std::cout << "test_host_nccl, gradient size: " << std::to_string(size) << ", elapsed time: " << elapsed_seconds.count() << "s, Throughput: " << std::to_string(size*4 / elapsed_seconds.count() / 1024 / 1024 / 1024) << "GB/s\n";
+	 
+
+    //freeing device memory
+    for (int i = 0; i < nDev; i++)
+    {
+        CUDACHECK(cudaFree(sendbuff[i]));
+        CUDACHECK(cudaFree(recvbuff[i]));
+    }
+
+    //finalizing NCCL
+    for (int i = 0; i < nDev; i++)
+    {
+        ncclCommDestroy(comms[i]);
+    }
+
+
+    std::cout << "After all reduce" << std::endl;
+    for (int i = 0; i < size; i++)
+    {
+	    float target_value = i;
+        if (std::fabs(gradients[i] - target_value) > 0.0001)
+        {
+            std::cout <<  "test_host fail " <<gradients[i] << " != " << target_value << "\n" ;
+            break;
+        }
+    }
+
+    delete [] gradients;
+}
+
+void test_nccl_device(int myRank, int nRanks, int localRank, size_t size)
+{
+    float *gradients = new float[size];
+    gradients_init(gradients, size);
+
+    //initializing GPU memery based on localRank
+    float **sendbuff = (float **)malloc(1 * sizeof(float *));
+
+    CUDACHECK(cudaSetDevice(localRank * 1 + 0));
+    CUDACHECK(cudaMalloc(sendbuff, size * sizeof(float)));
+    CUDACHECK(cudaMemset(sendbuff[0], 1, size * sizeof(float)));
+    CUDACHECK(cudaMemcpy(sendbuff[0], gradients, size * sizeof(float), cudaMemcpyHostToDevice));
+    //each process use 1 GPU
+    int nDev = 1;
+
+    //initializing GPU memery based on localRank
+    cudaStream_t *s = (cudaStream_t *)malloc(sizeof(cudaStream_t) * nDev);
+
+    for (int i = 0; i < nDev; ++i)
+    {
+        CUDACHECK(cudaSetDevice(localRank * nDev + i));
+        CUDACHECK(cudaStreamCreate(s + i));
+    }
+
+    //generating NCCL unique ID at one process and broadcasting it to all
+    ncclUniqueId id;
+    if (myRank == 0)
+    {
+        ncclGetUniqueId(&id);
+    }
+    MPICHECK(MPI_Bcast((void *)&id, sizeof(id), MPI_BYTE, 0, MPI_COMM_WORLD));
+
+    //initializing NCCL, group API is required around ncclCommInitRank as it is called across multiple GPUs in each thread/process
+    ncclComm_t comms[nDev];
+    NCCLCHECK(ncclGroupStart());
+    for (int i = 0; i < nDev; i++)
+    {
+        CUDACHECK(cudaSetDevice(localRank * nDev + i));
+        NCCLCHECK(ncclCommInitRank(comms + i, nRanks * nDev, id, myRank * nDev + i));
+    }
+    NCCLCHECK(ncclGroupEnd());
+
+    MPICHECK(MPI_Barrier(MPI_COMM_WORLD));
+    auto start_time = std::chrono::system_clock::now();
+    for(int i = 0; i < test_times; i++)
+        nccl_super_scaler_all_reduce_device(sendbuff[0], size, myRank, nRanks, localRank, comms, s);
+    std::chrono::duration<double> elapsed_seconds = (std::chrono::system_clock::now() - start_time) / test_times;
+	std::cout << "test_device_nccl, gradient size: " << std::to_string(size) << ", elapsed time: " << elapsed_seconds.count() << "s, Throughput: " << std::to_string(size*4 / elapsed_seconds.count() / 1024 / 1024 / 1024) << "GB/s\n";
+	
+    //get gradients after allreduce
+    for (int i = 0; i < size; i++)
+    {
+        gradients[i] = 0;
+    }
+    CUDACHECK(cudaMemcpy(gradients, sendbuff[0], sizeof(float) * size, cudaMemcpyDeviceToHost));
+
+    
+    //finalizing NCCL
+    for (int i = 0; i < nDev; i++)
+    {
+        ncclCommDestroy(comms[i]);
+    }
+
+    //freeing device memory
+    CUDACHECK(cudaFree(sendbuff[0]));
+
+    std::cout << "After all reduce" << std::endl;
+    for (int i = 0; i < size; i++)
+    {
+	    float target_value = i;
+        if (std::fabs(gradients[i] - target_value) > 0.0001)
+        {
+            std::cout <<  "test_host fail " <<gradients[i] << " != " << target_value << "\n" ;
+            break;
+        }
+    }
+
+	delete [] gradients;
+}
+
+void test_rdma_host(int myRank, int nRanks, int localRank, size_t size)
+{
+    float *gradients = new float[size];
+    gradients_init(gradients,size);
+    rdmaCommPrimitive_->RDMA_Register_CPU_MemRegion(gradients, size);
+
+    MPICHECK(MPI_Barrier(MPI_COMM_WORLD));
+    auto start_time = std::chrono::system_clock::now();
+    for (int i = 0; i < test_times; i++)
+    {
+        auto plan = rdmaCommPrimitive_->get_rdma_cfg().cfg_table["allreduce.classifier.6.bias"];
+
+        for(auto op_:plan.operation)
+        {										  
+            rdmaCommPrimitive_->execute(gradients, size, myRank, nRanks, localRank, op_);
+        }
+        for (int k = 0; k < size; k++){
+            gradients[k] /= nRanks;
+        }
+    }
+    //    RDMA_scaler_all_reduce_host(gradients, size, myRank, nRanks, localRank);
+    std::chrono::duration<double> elapsed_seconds = (std::chrono::system_clock::now() - start_time) / test_times;
+    std::cout << "test_rdma_host, gradient size: " << std::to_string(size) << ", elapsed time: " << elapsed_seconds.count() << "s, Throughput: " << std::to_string(size * 4 / elapsed_seconds.count() / 1024 / 1024 / 1024) << "GB/s\n";
+    std::cout << "After all reduce" << std::endl;
+																   
+    size_t errcount = 0;
+    for (int i = 0; i < size; i++)
+    {
+        float target_value = i;
+        if (std::fabs(gradients[i] - target_value) > 0.0001)
+        {
+            std::cout << "###  test_rdma_host fail " << gradients[i] << " != " << target_value << "\n";
+            if (++errcount > maxerrcount)
+                break;
+        }
+    }
+
+    delete [] gradients;
+    //cudaFreeHost(gradients); //TODO fixme
+}
+
+void test_rdma_device(int myRank, int nRanks, int localRank, size_t size) //test_rdma by interface
+{
+    float *gradients = new float[size];
+    gradients_init(gradients,size);
+
+    float *sendbuff = nullptr; 
+
+    CUDACHECK(cudaSetDevice(localRank * 1 + 0)); //TODO
+    CUDACHECK(cudaMalloc(&sendbuff, size * sizeof(float)));
+    CUDACHECK(cudaMemset(sendbuff, 0, size * sizeof(float)));
+    CUDACHECK(cudaMemcpy(sendbuff, gradients, size * sizeof(float), cudaMemcpyHostToDevice));
+
+    rdmaCommPrimitive_->RDMA_Register_GPU_MemRegion(sendbuff, size);    
+    
+    MPICHECK(MPI_Barrier(MPI_COMM_WORLD));
+    auto start_time = std::chrono::system_clock::now();
+    for (int i = 0; i < test_times; i++)
+    {
+        auto plan = rdmaCommPrimitive_->get_rdma_cfg().cfg_table["allreduce.classifier.6.bias"];
+
+        for(auto op_:plan.operation)
+        {
+            if(op_.operation_type == "write")
+            {
+                rdmaCommPrimitive_->run_write_device(sendbuff, size, myRank, nRanks, localRank, op_);
+            }
+        }
+        gradients_Average(sendbuff, size, nRanks);
+        cudaDeviceSynchronize();
+    }
+    //    RDMA_scaler_all_reduce_device(sendbuff, size, myRank, nRanks, localRank);
+    std::chrono::duration<double> elapsed_seconds = (std::chrono::system_clock::now() - start_time) / test_times;
+    std::cout << "test_rdma_device, gradient size: " << std::to_string(size) << ", elapsed time: " << elapsed_seconds.count() << "s, Throughput: " << std::to_string(size * 4 / elapsed_seconds.count() / 1024 / 1024 / 1024) << "GB/s\n";
+
+    CUDACHECK(cudaMemcpy(gradients, sendbuff, size * sizeof(float), cudaMemcpyDeviceToHost));
+    std::cout << "After all reduce" << std::endl;
+    size_t errcount = 0;
+    for (int i = 0; i < size; i++)
+    {
+        float target_value = i;
+        if (std::fabs(gradients[i] - target_value) > 0.0001)
+        {
+            std::cout << "### test_rdma_device fail " << gradients[i] << " != " << target_value << "\n";
+            if (++errcount > maxerrcount)
+                break;
+        }
+    }
+
+    CUDACHECK(cudaFree(sendbuff));
+    delete [] gradients;
+    //cudaFreeHost(gradients); //TODO fixme
+}
+
+
+void test_mpi_host(int myRank, int nRanks, int localRank, size_t size)
+{
+    float *gradients = new float[size];
+    gradients_init(gradients,size);
+
+/*
+    std::cout << "Before all reduce" << std::endl;
+    for (int i = 0; i < size; i++)
+    {
+        std::cout << gradients[i] << " ";
+    }
+    std::cout << std::endl;
+*/
+	
+    MPICHECK(MPI_Barrier(MPI_COMM_WORLD));
+    auto start_time = std::chrono::system_clock::now();
+    for(int i = 0; i < 10; i++)
+    {
+        MPI_scaler_all_reduce_host(gradients, size, myRank, nRanks, localRank);
+    }
+    std::chrono::duration<double> elapsed_seconds = (std::chrono::system_clock::now() - start_time) / 10;
+	std::cout << "test_mpi_host, gradient size: " << std::to_string(size) << ", elapsed time: " << elapsed_seconds.count() << "s, Throughput: " << std::to_string(size*4 / elapsed_seconds.count() / 1024 / 1024 / 1024) << "GB/s\n";
+	
+    std::cout << "After all reduce" << std::endl;
+    for (int i = 0; i < size; i++)
+    {
+	    float target_value = i;
+        if (std::fabs(gradients[i] - target_value) > 0.0001)
+        {
+            std::cout <<  "test_host fail " <<gradients[i] << "!= " << target_value << "\n" ;
+            break;
+        }
+    }
+    
+    delete [] gradients;				
+}
+
+void test_mpi_USR_host(int myRank, int nRanks, int localRank, size_t size)
+{
+    float *gradients = new float[size];
+    gradients_init(gradients,size);
+
+    auto plan = global_cfg.cfg_table["allreduce.classifier.6.bias"];
+    MPICHECK(MPI_Barrier(MPI_COMM_WORLD));
+    auto start_time = std::chrono::system_clock::now();
+    //for(int i = 0; i < test_times; i++)
+    std::cout << "start communication" << std::endl;
+
+    MPI_usr_scaler_all_reduce_host(gradients, size, myRank, nRanks, localRank, plan);
+    
+    std::cout << "finish communication" << std::endl;
+    
+    std::chrono::duration<double> elapsed_seconds = (std::chrono::system_clock::now() - start_time) / test_times;
+	std::cout << "test_mpi_host, gradient size: " << std::to_string(size) << ", elapsed time: " << elapsed_seconds.count() << "s, Throughput: " << std::to_string(size*4 / elapsed_seconds.count() / 1024 / 1024 / 1024) << "GB/s\n";
+    std::cout << "After all reduce" << std::endl;
+    for (int i = 0; i < size; i++)
+    {
+	    float target_value = i;
+        if (std::fabs(gradients[i] - target_value) > 0.0001)
+        {
+            std::cout <<  "test_host fail " << gradients[i] << " !=  " << target_value << "\n" ;
+            break;
+        }
+    }
+
+    delete [] gradients;
+}
+
+inline void print_cpu_array(float* array, std::string name = "", size_t size = 10){
+    std::cout << "print_cpu_array (" << name << "): ";
+    for (size_t i = 0; i < size; i++)
+        std::cout << ", " << array[i];
+    std::cout << std::endl;
+}
+
+inline void print_gpu_array(float* array, std::string name = "", size_t size = 10){
+    float *tmp = (float *)malloc(sizeof(float) * size);
+    CUDACHECK(cudaMemcpy(tmp, array, sizeof(float) * size, cudaMemcpyDeviceToHost));
+    std::cout << "print_gpu_array (" << name << "): ";
+    for (size_t i = 0; i < size; i++)
+        std::cout << ", " << tmp[i];
+    std::cout << std::endl;
+    free(tmp);
+}
+
+int main()
+{
+    int myRank = 0, nRanks = 0, localRank = 0;
+    initialization(myRank, nRanks, localRank);
+
+    // std::cout << "=======================================================================" << std::endl;
+    // std::cout << "test_host mpi at " << myRank << std::endl;
+    // test_mpi_host(myRank, nRanks, localRank, 64*1024*1024);
+/*
+    std::cout << "=======================================================================" << std::endl;
+    std::cout << "test_host USR" << std::endl;
+    test_mpi_USR_host(myRank, nRanks, localRank, 16*1024*1024);
+
+    // std::cout << "=======================================================================" << std::endl;
+    // std::cout << "test_host nccl" << std::endl;
+    // test_nccl_host(myRank, nRanks, localRank, 16*1024*1024);
+
+    std::cout << "=======================================================================" << std::endl;
+    std::cout << "test_device nccl" << std::endl;
+    test_nccl_device(myRank, nRanks, localRank, 16*1024*1024);
+*/															
+    rdmaCommPrimitive_->set_cfg_RDMA(global_cfg, myRank, nRanks, localRank, 16*1024*1024);
+
+     std::cout << "=======================================================================" << std::endl;
+     std::cout << "test_rdma at " << myRank << std::endl;
+     test_rdma_host(myRank, nRanks, localRank, 16*1024*1024);
+
+    std::cout << "=======================================================================" << std::endl;
+    std::cout << "test_rdma at " << myRank << std::endl;
+    test_rdma_device(myRank, nRanks, localRank, 16*1024*1024);
+/*
+    finallize_RDMA(myRank, nRanks, localRank);
+*/
+    finalization();
+
+    return 0;
+}