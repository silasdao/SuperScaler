--- conflicted
+++ resolved
@@ -1,299 +1,242 @@
-#include "comm_primitive.h"
-
-void cb(void *arg, enum ibv_wc_status status) 
-{
-    (*((uint32_t*)arg))++;
-}
-
-void RdmaCommPrimitive::execute(float *gradients, int size, 
-                 int myRank, int nRanks, int localRank, excution_operation op_) {
-    if(op_.operation_type == "write") {
-        run_write_host(gradients, size, 
-                    myRank, nRanks, localRank, op_);
-    }
-    else {
-        return;
-    }
-                    
-}
-
-void RdmaCommPrimitive::set_cfg_RDMA(CfgTable cfg, int myRank, int nRanks, int localRank, size_t size)
-{
-    stage_ = 0;
-    count = 0;
-
-    std::cout << "set config for host communication based on rdma" << std::endl;
-
-    myRank_ = myRank;
-    nRanks_ = nRanks;
-
-    RDMA_cfg.parse_excution_plan("config/RDMA_configure.cfg");    
-    auto plan = RDMA_cfg.cfg_table["allreduce.classifier.6.bias"];
-    std::vector<std::string> host_ip = plan.host_ip;
-    std::vector<std::string> host_port = plan.host_port;
-
-    rdm = new wolong::RDMADeviceManager(2, 2, host_ip[myRank], std::stoi(host_port[myRank]));
-	rdm->Init();
-
-    std::cout << host_ip[myRank] << ":" <<std::stoi(host_port[myRank])<<"\n";
-
-    rdma_dev = rdm->GetDevice(0);
-
-    sending_lmr = rdma_dev->AllocateMemRegion(1*1024*1024);
-    cpu_lmr = std::vector<struct ibv_mr *>(nRanks * nRanks);
-    gpu_lmr = std::vector<struct ibv_mr *>(nRanks * nRanks);
-    local_comm_ranks_ = std::vector<remote_region>(nRanks * nRanks);
-    gpu_comm_ranks_ = std::vector<remote_region>(nRanks * nRanks);
-
-    sending_buf = (uint32_t*)sending_lmr->addr;
-
-    for (int i = 0; i < nRanks; i++)
-    {
-        cudaSetDevice(localRank * 1 + 0); //TODO
-        cudaMalloc(buf_gpu + i, size * sizeof(float));
-        cudaMemset(buf_gpu[i], 0, size * sizeof(float));
-        if (i != myRank)
-        {
-            cpu_lmr[myRank*nRanks + i] = rdma_dev->AllocateMemRegion(size * 4);
-            gpu_lmr[myRank*nRanks + i] = rdma_dev->RegisterMemRegion(buf_gpu[i], size * 4);
-
-            local_comm_ranks_[myRank*nRanks + i].remote_addr = cpu_lmr[myRank*nRanks + i]->addr;
-            local_comm_ranks_[myRank*nRanks + i].remote_key  = cpu_lmr[myRank*nRanks + i]->rkey;
-
-            gpu_comm_ranks_[myRank*nRanks + i].remote_addr = gpu_lmr[myRank*nRanks + i]->addr;
-            gpu_comm_ranks_[myRank*nRanks + i].remote_key  = gpu_lmr[myRank*nRanks + i]->rkey;
-        }
-
-    }
-
-    MPI_Allgather(MPI_IN_PLACE, 0, MPI_DATATYPE_NULL, local_comm_ranks_.data(), sizeof(remote_region) / 4 * nRanks,
-                  MPI_INT, MPI_COMM_WORLD);
-    MPI_Allgather(MPI_IN_PLACE, 0, MPI_DATATYPE_NULL, gpu_comm_ranks_.data(), sizeof(remote_region) / 4 * nRanks,
-                  MPI_INT, MPI_COMM_WORLD);
-
-    channels = std::vector<wolong::RDMAChannel *>(nRanks);
-    for(int i = 0; i < nRanks; i++)
-    {
-        if(i!=myRank)
-        channels[i] = rdma_dev->GetRDMAChannelWithIdx(host_ip[i], std::stoi(host_port[i]), 1);
-    }
-}
-
-<<<<<<< HEAD
-void RdmaCommPrimitive::run_write_host(float *gradients, int size, int myRank,
-                 int nRanks, int localRank, excution_operation op_) {
-    std::cout << "rdma run write device" << std::endl;
- 
-    
-    if(op_.send_target[myRank] != -1){
-            channels[op_.send_target[myRank]]->Memcpy(lmr2->addr + op_.send_address[myRank] * sizeof(float), lmr2,
-                                                        (void *)gpu_comm_ranks_[op_.send_target[myRank]].remote_addr + op_.send_address[myRank] * sizeof(float),
-                                                        gpu_comm_ranks_[op_.send_target[myRank]].remote_key,
-                                                        op_.send_length[myRank] * sizeof(float), MEMCPY_LOCAL_TO_REMOTE, memcpy_cb_, nullptr);
-        count ++;
-    }
-    while (stage_ != count); //wait for memcpy finish
-    
-    stage_ = 0;
-    count = 0;
-
-    MPI_Barrier(MPI_COMM_WORLD);
-    if (op_.receive_target[myRank] != -1){
-        float *buf = (float *)gpu_lmr->addr + op_.receive_address[myRank];
-        float *grad = gradients + op_.receive_address[myRank];
-        if (op_.average){
-            gradients_Reduce(grad, buf, op_.receive_length[myRank]);
-            cudaDeviceSynchronize();
-        }
-        else{
-            cudaMemcpy(grad, buf, op_.receive_length[myRank] * sizeof(float), cudaMemcpyDeviceToDevice);
-=======
-void RdmaCommPrimitive::RDMA_Register_CPU_MemRegion(float *gradients, size_t size)
-{
-    lmr_cpu = rdma_dev->RegisterMemRegion(gradients, size * sizeof(float));
-}
-
-void RdmaCommPrimitive::RDMA_Register_GPU_MemRegion(float *gradients, size_t size)
-{
-    lmr_gpu = rdma_dev->RegisterMemRegion(gradients, size * sizeof(float));
-}
-
-void RdmaCommPrimitive::run_write_host(float *gradients, int size, 
-                 int myRank, int nRanks, int localRank, excution_operation op_)
-{
-    if(op_.send_target[myRank] != -1) {
-        channels[op_.send_target[myRank]]->Memcpy((void *)((uint8_t*)lmr_cpu->addr + op_.send_address[myRank] * sizeof(float)), lmr_cpu, 
-                                                    (void *)((uint8_t*)local_comm_ranks_[op_.send_target[myRank]*nRanks + myRank].remote_addr + op_.send_address[myRank] * sizeof(float)), 
-                                                    local_comm_ranks_[op_.send_target[myRank]*nRanks + myRank].remote_key, 
-                                                    op_.send_length[myRank] * sizeof(float), MEMCPY_LOCAL_TO_REMOTE, cb, &stage_);
-        while(!stage_);
-        stage_ = 0;
-    }
-    MPI_Barrier(MPI_COMM_WORLD);
-    if(op_.receive_target[myRank] != -1)
-    {
-        float *buf = (float *)cpu_lmr[myRank*nRanks + op_.receive_target[myRank]]->addr + op_.receive_address[myRank];
-        float *grad = gradients + op_.receive_address[myRank];
-        if (op_.reduce_type[myRank] == 0)
-        {
-            for(int i = 0 ; i < op_.receive_length[myRank]; i++)
-            {
-                grad[i] += buf[i];
-            }
-        }
-        else if (op_.reduce_type[myRank] == 1)
-        {
-            for(int i = 0 ; i < op_.receive_length[myRank]; i++)
-            {
-                grad[i] = buf[i];        
-            }
->>>>>>> 2e571092
-        }
-    }
-}
-
-<<<<<<< HEAD
-void RdmaCommPrimitive::run_write_device(float *gradients, int size, int myRank,
-                int nRanks, int localRank, excution_operation op_) {
-    std::cout << "rdma run write device" << std::endl;
- 
-    
-    if(op_.send_target[myRank] != -1){
-            channels[op_.send_target[myRank]]->Memcpy(lmr2->addr + op_.send_address[myRank] * sizeof(float), lmr2,
-                                                        (void *)gpu_comm_ranks_[op_.send_target[myRank]].remote_addr + op_.send_address[myRank] * sizeof(float),
-                                                        gpu_comm_ranks_[op_.send_target[myRank]].remote_key,
-                                                        op_.send_length[myRank] * sizeof(float), MEMCPY_LOCAL_TO_REMOTE, memcpy_cb_, nullptr);
-        count ++;
-    }
-    while (stage_ != count); //wait for memcpy finish
-    
-    stage_ = 0;
-    count = 0;
-    MPI_Barrier(MPI_COMM_WORLD);
-
-    if (op_.receive_target[myRank] != -1){
-        float *buf = (float *)gpu_lmr->addr + op_.receive_address[myRank];
-=======
-void RdmaCommPrimitive::run_write_device(float *gradients, int size, 
-                 int myRank, int nRanks, int localRank, excution_operation op_)
-{
-    if(op_.send_target[myRank] != -1) {
-        channels[op_.send_target[myRank]]->Memcpy((void *)((uint8_t*)lmr_gpu->addr + op_.send_address[myRank] * sizeof(float)), lmr_gpu, 
-                                                    (void *)((uint8_t*)gpu_comm_ranks_[op_.send_target[myRank]*nRanks + myRank].remote_addr + op_.send_address[myRank] * sizeof(float)), 
-                                                    gpu_comm_ranks_[op_.send_target[myRank]*nRanks + myRank].remote_key, 
-                                                    op_.send_length[myRank] * sizeof(float), MEMCPY_LOCAL_TO_REMOTE, cb, &stage_);
-        while(!stage_);
-        stage_ = 0;
-    }
-    MPI_Barrier(MPI_COMM_WORLD);
-    if(op_.receive_target[myRank] != -1)
-    {
-        float *buf = (float *)gpu_lmr[myRank*nRanks + op_.receive_target[myRank]]->addr + op_.receive_address[myRank];
->>>>>>> 2e571092
-        float *grad = gradients + op_.receive_address[myRank];
-        if (op_.reduce_type[myRank] == 0)
-        {
-            gradients_Reduce(grad, buf, op_.receive_length[myRank]);
-<<<<<<< HEAD
-            cudaDeviceSynchronize(); 
-=======
->>>>>>> 2e571092
-        }
-        else if (op_.reduce_type[myRank] == 1)
-        {
-            cudaMemcpy(grad, buf, op_.receive_length[myRank] * sizeof(float), cudaMemcpyDeviceToDevice);
-        }
-    }
-    cudaDeviceSynchronize();
-    MPI_Barrier(MPI_COMM_WORLD);
-}
-
-void MpiCommPrimitive::execute(float *gradients, int size, 
-                 int myRank, int nRanks, int localRank, excution_operation op_) {
-    if(op_.operation_type == "send_receive") {
-        run_send_recieve_host(gradients, size, 
-                        myRank, nRanks, localRank, op_);
-    }
-    else if(op_.operation_type == "send") {
-        run_send_host(gradients, size, 
-                        myRank, nRanks, localRank, op_);
-    }
-    else if(op_.operation_type == "receive") {
-        run_recieve_host(gradients, size, 
-                        myRank, nRanks, localRank, op_);
-    }
-    else {
-        return;
-    }
-                    
-}
-
-void MpiCommPrimitive::run_send_recieve_host(float *gradients, int size, 
-                    int myRank, int nRanks, int localRank, excution_operation op_) {
-    MPI_Status recv_status;
-    MPI_Request recv_req;
-
-    if(op_.average) {
-        float* segment_send = (float *)gradients + op_.send_address[myRank];
-        float* segment_receive = (float *)gradients + op_.receive_address[myRank];
-        float* segment_buffer = (float *)buffer + op_.receive_address[myRank];
-        
-        MPI_Irecv(segment_buffer, op_.receive_length[myRank], MPI_FLOAT, 
-                  op_.receive_target[myRank], 0, MPI_COMM_WORLD, &recv_req);
-        MPI_Send(segment_send, op_.send_length[myRank], MPI_FLOAT, 
-                 op_.send_target[myRank], 0, MPI_COMM_WORLD);
-
-        MPI_Wait(&recv_req, &recv_status);
-
-        for(int i = 0 ; i < op_.receive_length[myRank]; i++)
-            segment_receive[i] += segment_buffer[i];
-    }
-    else {
-        float* segment_send = (float*)gradients + op_.send_address[myRank];
-        float* segment_receive = (float*)gradients + op_.receive_address[myRank];
-
-        MPI_Sendrecv(segment_send, op_.send_length[myRank], MPI_FLOAT,
-                     op_.send_target[myRank], 0,
-                     segment_receive, op_.receive_length[myRank], MPI_FLOAT,
-                     op_.receive_target[myRank], 0, MPI_COMM_WORLD, &recv_status);
-
-    }
-}
-
-void MpiCommPrimitive::run_send_host(float *gradients, int size, 
-                    int myRank, int nRanks, int localRank, excution_operation op_) {
-    if(op_.send_target[myRank] == -1)
-        return;
-    else {
-        float* segment_send = (float*)gradients + op_.send_address[myRank];
-        MPI_Send(segment_send, op_.send_length[myRank], MPI_FLOAT, 
-                op_.send_target[myRank], 0, MPI_COMM_WORLD);
-    }
-}
-
-void MpiCommPrimitive::run_recieve_host(float *gradients, int size, 
-                    int myRank, int nRanks, int localRank, excution_operation op_) {
-    MPI_Status recv_status;
-    MPI_Request recv_req;
-
-    if(op_.receive_target[myRank] == -1)
-        return;
-    else {
-        if(op_.average){
-            float* segment_receive = (float*)gradients + op_.receive_address[myRank];
-            float* segment_buffer = buffer + op_.receive_address[myRank];
-            MPI_Irecv(segment_buffer, op_.receive_length[myRank], MPI_FLOAT, 
-                      op_.receive_target[myRank], 0, MPI_COMM_WORLD, &recv_req);
-            MPI_Wait(&recv_req, &recv_status);
-            for(int i = 0 ; i < op_.receive_length[myRank]; i++)
-                segment_receive[i] += segment_buffer[i];
-        }
-        else {
-            float* segment_receive = (float*)gradients + op_.receive_address[myRank];
-            MPI_Recv(segment_receive, op_.receive_length[myRank], MPI_FLOAT, 
-                     op_.receive_target[myRank], 0, MPI_COMM_WORLD, &recv_status);
-        }
-
-    }
-
+#include "comm_primitive.h"
+
+void cb(void *arg, enum ibv_wc_status status) 
+{
+    (*((uint32_t*)arg))++;
+}
+
+void RdmaCommPrimitive::execute(float *gradients, int size, 
+                 int myRank, int nRanks, int localRank, excution_operation op_) {
+    if(op_.operation_type == "write") {
+        run_write_host(gradients, size, 
+                    myRank, nRanks, localRank, op_);
+    }
+    else {
+        return;
+    }
+                    
+}
+
+void RdmaCommPrimitive::set_cfg_RDMA(CfgTable cfg, int myRank, int nRanks, int localRank, size_t size)
+{
+    stage_ = 0;
+    count = 0;
+
+    std::cout << "set config for host communication based on rdma" << std::endl;
+
+    myRank_ = myRank;
+    nRanks_ = nRanks;
+
+    RDMA_cfg.parse_excution_plan("config/RDMA_configure.cfg");    
+    auto plan = RDMA_cfg.cfg_table["allreduce.classifier.6.bias"];
+    std::vector<std::string> host_ip = plan.host_ip;
+    std::vector<std::string> host_port = plan.host_port;
+
+    rdm = new wolong::RDMADeviceManager(2, 2, host_ip[myRank], std::stoi(host_port[myRank]));
+	rdm->Init();
+
+    std::cout << host_ip[myRank] << ":" <<std::stoi(host_port[myRank])<<"\n";
+
+    rdma_dev = rdm->GetDevice(0);
+
+    sending_lmr = rdma_dev->AllocateMemRegion(1*1024*1024);
+    cpu_lmr = std::vector<struct ibv_mr *>(nRanks * nRanks);
+    gpu_lmr = std::vector<struct ibv_mr *>(nRanks * nRanks);
+    local_comm_ranks_ = std::vector<remote_region>(nRanks * nRanks);
+    gpu_comm_ranks_ = std::vector<remote_region>(nRanks * nRanks);
+
+    sending_buf = (uint32_t*)sending_lmr->addr;
+
+    for (int i = 0; i < nRanks; i++)
+    {
+        cudaSetDevice(localRank * 1 + 0); //TODO
+        cudaMalloc(buf_gpu + i, size * sizeof(float));
+        cudaMemset(buf_gpu[i], 0, size * sizeof(float));
+        if (i != myRank)
+        {
+            cpu_lmr[myRank*nRanks + i] = rdma_dev->AllocateMemRegion(size * 4);
+            gpu_lmr[myRank*nRanks + i] = rdma_dev->RegisterMemRegion(buf_gpu[i], size * 4);
+
+            local_comm_ranks_[myRank*nRanks + i].remote_addr = cpu_lmr[myRank*nRanks + i]->addr;
+            local_comm_ranks_[myRank*nRanks + i].remote_key  = cpu_lmr[myRank*nRanks + i]->rkey;
+
+            gpu_comm_ranks_[myRank*nRanks + i].remote_addr = gpu_lmr[myRank*nRanks + i]->addr;
+            gpu_comm_ranks_[myRank*nRanks + i].remote_key  = gpu_lmr[myRank*nRanks + i]->rkey;
+        }
+
+    }
+
+    MPI_Allgather(MPI_IN_PLACE, 0, MPI_DATATYPE_NULL, local_comm_ranks_.data(), sizeof(remote_region) / 4 * nRanks,
+                  MPI_INT, MPI_COMM_WORLD);
+    MPI_Allgather(MPI_IN_PLACE, 0, MPI_DATATYPE_NULL, gpu_comm_ranks_.data(), sizeof(remote_region) / 4 * nRanks,
+                  MPI_INT, MPI_COMM_WORLD);
+
+    channels = std::vector<wolong::RDMAChannel *>(nRanks);
+    for(int i = 0; i < nRanks; i++)
+    {
+        if(i!=myRank)
+        channels[i] = rdma_dev->GetRDMAChannelWithIdx(host_ip[i], std::stoi(host_port[i]), 1);
+    }
+}
+
+void RdmaCommPrimitive::RDMA_Register_CPU_MemRegion(float *gradients, size_t size)
+{
+    lmr_cpu = rdma_dev->RegisterMemRegion(gradients, size * sizeof(float));
+}
+
+void RdmaCommPrimitive::RDMA_Register_GPU_MemRegion(float *gradients, size_t size)
+{
+    lmr_gpu = rdma_dev->RegisterMemRegion(gradients, size * sizeof(float));
+}
+
+void RdmaCommPrimitive::run_write_host(float *gradients, int size, 
+                 int myRank, int nRanks, int localRank, excution_operation op_)
+{
+    if(op_.send_target[myRank] != -1) {
+        channels[op_.send_target[myRank]]->Memcpy((void *)((uint8_t*)lmr_cpu->addr + op_.send_address[myRank] * sizeof(float)), lmr_cpu, 
+                                                    (void *)((uint8_t*)local_comm_ranks_[op_.send_target[myRank]*nRanks + myRank].remote_addr + op_.send_address[myRank] * sizeof(float)), 
+                                                    local_comm_ranks_[op_.send_target[myRank]*nRanks + myRank].remote_key, 
+                                                    op_.send_length[myRank] * sizeof(float), MEMCPY_LOCAL_TO_REMOTE, cb, &stage_);
+        while(!stage_);
+        stage_ = 0;
+    }
+    MPI_Barrier(MPI_COMM_WORLD);
+    if(op_.receive_target[myRank] != -1)
+    {
+        float *buf = (float *)cpu_lmr[myRank*nRanks + op_.receive_target[myRank]]->addr + op_.receive_address[myRank];
+        float *grad = gradients + op_.receive_address[myRank];
+        if (op_.reduce_type[myRank] == 0)
+        {
+            for(int i = 0 ; i < op_.receive_length[myRank]; i++)
+            {
+                grad[i] += buf[i];
+            }
+        }
+        else if (op_.reduce_type[myRank] == 1)
+        {
+            for(int i = 0 ; i < op_.receive_length[myRank]; i++)
+            {
+                grad[i] = buf[i];        
+            }
+        }
+    }
+}
+
+void RdmaCommPrimitive::run_write_device(float *gradients, int size, 
+                 int myRank, int nRanks, int localRank, excution_operation op_)
+{
+    if(op_.send_target[myRank] != -1) {
+        channels[op_.send_target[myRank]]->Memcpy((void *)((uint8_t*)lmr_gpu->addr + op_.send_address[myRank] * sizeof(float)), lmr_gpu, 
+                                                    (void *)((uint8_t*)gpu_comm_ranks_[op_.send_target[myRank]*nRanks + myRank].remote_addr + op_.send_address[myRank] * sizeof(float)), 
+                                                    gpu_comm_ranks_[op_.send_target[myRank]*nRanks + myRank].remote_key, 
+                                                    op_.send_length[myRank] * sizeof(float), MEMCPY_LOCAL_TO_REMOTE, cb, &stage_);
+        while(!stage_);
+        stage_ = 0;
+    }
+    MPI_Barrier(MPI_COMM_WORLD);
+    if(op_.receive_target[myRank] != -1)
+    {
+        float *buf = (float *)gpu_lmr[myRank*nRanks + op_.receive_target[myRank]]->addr + op_.receive_address[myRank];
+        float *grad = gradients + op_.receive_address[myRank];
+        if (op_.reduce_type[myRank] == 0)
+        {
+            gradients_Reduce(grad, buf, op_.receive_length[myRank]);
+        }
+        else if (op_.reduce_type[myRank] == 1)
+        {
+            cudaMemcpy(grad, buf, op_.receive_length[myRank] * sizeof(float), cudaMemcpyDeviceToDevice);
+        }
+    }
+    cudaDeviceSynchronize();
+    MPI_Barrier(MPI_COMM_WORLD);
+}
+
+void MpiCommPrimitive::execute(float *gradients, int size, 
+                 int myRank, int nRanks, int localRank, excution_operation op_) {
+    if(op_.operation_type == "send_receive") {
+        run_send_recieve_host(gradients, size, 
+                        myRank, nRanks, localRank, op_);
+    }
+    else if(op_.operation_type == "send") {
+        run_send_host(gradients, size, 
+                        myRank, nRanks, localRank, op_);
+    }
+    else if(op_.operation_type == "receive") {
+        run_recieve_host(gradients, size, 
+                        myRank, nRanks, localRank, op_);
+    }
+    else {
+        return;
+    }
+                    
+}
+
+void MpiCommPrimitive::run_send_recieve_host(float *gradients, int size, 
+                    int myRank, int nRanks, int localRank, excution_operation op_) {
+    MPI_Status recv_status;
+    MPI_Request recv_req;
+
+    if(op_.average) {
+        float* segment_send = (float *)gradients + op_.send_address[myRank];
+        float* segment_receive = (float *)gradients + op_.receive_address[myRank];
+        float* segment_buffer = (float *)buffer + op_.receive_address[myRank];
+        
+        MPI_Irecv(segment_buffer, op_.receive_length[myRank], MPI_FLOAT, 
+                  op_.receive_target[myRank], 0, MPI_COMM_WORLD, &recv_req);
+        MPI_Send(segment_send, op_.send_length[myRank], MPI_FLOAT, 
+                 op_.send_target[myRank], 0, MPI_COMM_WORLD);
+
+        MPI_Wait(&recv_req, &recv_status);
+
+        for(int i = 0 ; i < op_.receive_length[myRank]; i++)
+            segment_receive[i] += segment_buffer[i];
+    }
+    else {
+        float* segment_send = (float*)gradients + op_.send_address[myRank];
+        float* segment_receive = (float*)gradients + op_.receive_address[myRank];
+
+        MPI_Sendrecv(segment_send, op_.send_length[myRank], MPI_FLOAT,
+                     op_.send_target[myRank], 0,
+                     segment_receive, op_.receive_length[myRank], MPI_FLOAT,
+                     op_.receive_target[myRank], 0, MPI_COMM_WORLD, &recv_status);
+
+    }
+}
+
+void MpiCommPrimitive::run_send_host(float *gradients, int size, 
+                    int myRank, int nRanks, int localRank, excution_operation op_) {
+    if(op_.send_target[myRank] == -1)
+        return;
+    else {
+        float* segment_send = (float*)gradients + op_.send_address[myRank];
+        MPI_Send(segment_send, op_.send_length[myRank], MPI_FLOAT, 
+                op_.send_target[myRank], 0, MPI_COMM_WORLD);
+    }
+}
+
+void MpiCommPrimitive::run_recieve_host(float *gradients, int size, 
+                    int myRank, int nRanks, int localRank, excution_operation op_) {
+    MPI_Status recv_status;
+    MPI_Request recv_req;
+
+    if(op_.receive_target[myRank] == -1)
+        return;
+    else {
+        if(op_.average){
+            float* segment_receive = (float*)gradients + op_.receive_address[myRank];
+            float* segment_buffer = buffer + op_.receive_address[myRank];
+            MPI_Irecv(segment_buffer, op_.receive_length[myRank], MPI_FLOAT, 
+                      op_.receive_target[myRank], 0, MPI_COMM_WORLD, &recv_req);
+            MPI_Wait(&recv_req, &recv_status);
+            for(int i = 0 ; i < op_.receive_length[myRank]; i++)
+                segment_receive[i] += segment_buffer[i];
+        }
+        else {
+            float* segment_receive = (float*)gradients + op_.receive_address[myRank];
+            MPI_Recv(segment_receive, op_.receive_length[myRank], MPI_FLOAT, 
+                     op_.receive_target[myRank], 0, MPI_COMM_WORLD, &recv_status);
+        }
+
+    }
+
 }